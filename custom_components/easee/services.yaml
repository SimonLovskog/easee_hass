--- conflicted
+++ resolved
@@ -84,11 +84,7 @@
       description: "The charger id"
       example: "EH123456"
 
-<<<<<<< HEAD
-set_dynamic_current:
-=======
 set_circuit_dynamic_current:
->>>>>>> 04c9319f
   description: Set circuit dynamic current
   fields:
     circuit_id:
@@ -96,13 +92,6 @@
       example: "11000"
     currentP1:
       description: "Phase 1 current"
-<<<<<<< HEAD
-    currentP2:
-      description: "Phase 2 current"
-    currentP3:
-      description: "Phase 3 current"
- 
-=======
       example: 10
     currentP2:
       description: "Phase 2 current (Optional)"
@@ -157,5 +146,4 @@
       example: 10
     currentP3:
       description: "Phase 3 current (Optional)"
-      example: 10
->>>>>>> 04c9319f
+      example: 10