--- conflicted
+++ resolved
@@ -23,12 +23,8 @@
     PLATFORMS,
     EASEE_ENTITIES,
     SCAN_INTERVAL_SECONDS,
+    CONF_MONITORED_SITES,
 )
-<<<<<<< HEAD
-=======
-
-from .const import DOMAIN, MEASURED_CONSUMPTION_DAYS, VERSION, CONF_MONITORED_SITES
->>>>>>> dc3a537d
 from .services import async_setup_services
 from .entity import ChargerData, ChargersData
 from .config_flow import EaseeConfigFlow  # noqa
@@ -69,11 +65,6 @@
     _LOGGER.debug("Setting up Easee component version %s", VERSION)
     username = entry.data.get(CONF_USERNAME)
     password = entry.data.get(CONF_PASSWORD)
-<<<<<<< HEAD
-
-=======
-    
->>>>>>> dc3a537d
     client_session = aiohttp_client.async_get_clientsession(hass)
     easee = Easee(username, password, client_session)
     sites: List[Site] = await easee.get_sites()
@@ -85,17 +76,26 @@
     hass.data[DOMAIN]["chargers"] = []
     entities = []
     charger_data_list = []
+    all_sites = []
 
     for site in sites:
-        _LOGGER.debug("Found site: %s %s", site.id, site["name"])
-        for circuit in site.get_circuits():
-            _LOGGER.debug("Found circuit: %s %s", circuit.id, circuit["panelName"])
-            hass.data[DOMAIN]["circuits"].append(circuit)
-            for charger in circuit.get_chargers():
-                _LOGGER.debug("Found charger: %s %s", charger.id, charger.name)
-                hass.data[DOMAIN]["chargers"].append(charger)
-                charger_data = ChargerData(charger, circuit, site)
-                charger_data_list.append(charger_data)
+        all_sites.append(site["name"])
+    config = hass.data[DOMAIN]["config"]
+    monitored_sites = config.options.get(CONF_MONITORED_SITES, all_sites)
+
+    for site in sites:
+        if not site["name"] in monitored_sites:
+            _LOGGER.debug("Found site (unmonitored): %s %s", site.id, site["name"])
+        else:
+            _LOGGER.debug("Found site (monitored): %s %s", site.id, site["name"])
+            for circuit in site.get_circuits():
+                _LOGGER.debug("Found circuit: %s %s", circuit.id, circuit["panelName"])
+                hass.data[DOMAIN]["circuits"].append(circuit)
+                for charger in circuit.get_chargers():
+                    _LOGGER.debug("Found charger: %s %s", charger.id, charger.name)
+                    hass.data[DOMAIN]["chargers"].append(charger)
+                    charger_data = ChargerData(charger, circuit, site)
+                    charger_data_list.append(charger_data)
 
     chargers_data = ChargersData(charger_data_list, entities)
     hass.data[DOMAIN]["chargers_data"] = chargers_data
