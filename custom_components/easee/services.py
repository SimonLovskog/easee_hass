--- conflicted
+++ resolved
@@ -166,14 +166,10 @@
             function_name = SERVICE_MAP[call.service]
             function_call = getattr(charger, function_name["function_call"])
             return await function_call(
-<<<<<<< HEAD
-                schedule_id, dt.as_utc(start_datetime), dt.as_utc(stop_datetime), repeat,
-=======
                 schedule_id,
                 dt.as_utc(start_datetime),
                 dt.as_utc(stop_datetime),
                 repeat,
->>>>>>> 04c9319f
             )
 
         _LOGGER.error(
