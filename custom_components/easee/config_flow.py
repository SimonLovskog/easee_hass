"""Config flow to configure zone component."""
from typing import Optional
import logging

import voluptuous as vol

from homeassistant import config_entries
from homeassistant.core import callback
from homeassistant.const import CONF_USERNAME, CONF_PASSWORD, CONF_MONITORED_CONDITIONS
from homeassistant.helpers.typing import ConfigType
from homeassistant.helpers import (
    aiohttp_client,
    config_validation as cv,
)

from easee import Easee
from .const import (
    DOMAIN,
    MEASURED_CONSUMPTION_DAYS,
<<<<<<< HEAD
    MEASURED_CONSUMPTION_OPTIONS,
    CUSTOM_UNITS,
    CUSTOM_UNITS_OPTIONS,
    EASEE_ENTITIES,
=======
    EASEE_ENTITIES,
    CONF_MONITORED_SITES,
>>>>>>> 88dea1be
)

_LOGGER = logging.getLogger(__name__)


@config_entries.HANDLERS.register(DOMAIN)
class EaseeConfigFlow(config_entries.ConfigFlow):
    """Easee config flow."""

    VERSION = 1
    CONNECTION_CLASS = config_entries.CONN_CLASS_CLOUD_POLL

    @staticmethod
    @callback
    def async_get_options_flow(config_entry):
        """Get the options flow for this handler."""
        return OptionsFlowHandler(config_entry)

    async def async_step_user(self, user_input: Optional[ConfigType] = None):
        """Handle a flow start."""
        # Supporting a single account.
        entries = self.hass.config_entries.async_entries(DOMAIN)
        if entries:
            return self.async_abort(reason="already_setup")

        errors = {}

        if user_input is not None:
            username = user_input[CONF_USERNAME]
            password = user_input[CONF_PASSWORD]

            try:
                client_session = aiohttp_client.async_get_clientsession(self.hass)
                easee = Easee(username, password, client_session)
                # Check that login is possible
                await easee.get_chargers()
                return self.async_create_entry(title=username, data=user_input)
            except Exception:
                errors["base"] = "connection_failure"

        return self.async_show_form(
            step_id="user",
            data_schema=vol.Schema(
                {vol.Required(CONF_USERNAME): str, vol.Required(CONF_PASSWORD): str}
            ),
            errors=errors,
        )

    async def async_step_import(self, user_input: Optional[ConfigType] = None):
        """Occurs when an entry is setup through config."""
        return await self.async_step_user(user_input)


class OptionsFlowHandler(config_entries.OptionsFlow):
    """Handle options."""

    def __init__(self, config_entry):
        """Initialize options flow."""
        self.config_entry = config_entry
        self.options = dict(config_entry.options)

    async def async_step_init(self, user_input=None):
        """Manage the options."""
        return await self.async_step_options_1()

    async def async_step_options_1(self, user_input=None):
        """Manage the options."""
        if user_input is not None:
            self.options.update(user_input)
            return await self._update_options()

        sensor_multi_select = {x: x for x in list(EASEE_ENTITIES)}
        sites: List[Site] = self.hass.data[DOMAIN]["sites"]
        sites_multi_select = []
        for site in sites:
            sites_multi_select.append(site["name"])

        return self.async_show_form(
            step_id="options_1",
            data_schema=vol.Schema(
                {
                    vol.Optional(
                        CONF_MONITORED_SITES,
                        default=self.config_entry.options.get(
                            CONF_MONITORED_SITES, sites_multi_select
                        ),
                    ): cv.multi_select(sites_multi_select),
                    vol.Optional(
                        CONF_MONITORED_CONDITIONS,
                        default=self.config_entry.options.get(
                            CONF_MONITORED_CONDITIONS, ["status"]
                        ),
                    ): cv.multi_select(sensor_multi_select),
                    vol.Optional(
                        MEASURED_CONSUMPTION_DAYS,
                        default=self.config_entry.options.get(
                            MEASURED_CONSUMPTION_DAYS, ["1"]
                        ),
                    ): cv.multi_select(MEASURED_CONSUMPTION_OPTIONS),
                    vol.Optional(
                        CUSTOM_UNITS,
                        default=self.config_entry.options.get(CUSTOM_UNITS, None),
                    ): cv.multi_select(CUSTOM_UNITS_OPTIONS),
                }
            ),
        )

    async def _update_options(self):
        """Update config entry options."""
        return self.async_create_entry(title="", data=self.options)<|MERGE_RESOLUTION|>--- conflicted
+++ resolved
@@ -17,15 +17,11 @@
 from .const import (
     DOMAIN,
     MEASURED_CONSUMPTION_DAYS,
-<<<<<<< HEAD
     MEASURED_CONSUMPTION_OPTIONS,
     CUSTOM_UNITS,
     CUSTOM_UNITS_OPTIONS,
     EASEE_ENTITIES,
-=======
-    EASEE_ENTITIES,
     CONF_MONITORED_SITES,
->>>>>>> 88dea1be
 )
 
 _LOGGER = logging.getLogger(__name__)
