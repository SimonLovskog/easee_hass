DOMAIN = "easee"
MEASURED_CONSUMPTION_DAYS = "measured_consumption_days"
<<<<<<< HEAD
CONF_MONITORED_SITES = "monitored_sites"
VERSION = "0.9.10"
=======
VERSION = "0.9.11"
>>>>>>> 3f45a314
<|MERGE_RESOLUTION|>--- conflicted
+++ resolved
@@ -1,8 +1,4 @@
 DOMAIN = "easee"
 MEASURED_CONSUMPTION_DAYS = "measured_consumption_days"
-<<<<<<< HEAD
 CONF_MONITORED_SITES = "monitored_sites"
-VERSION = "0.9.10"
-=======
-VERSION = "0.9.11"
->>>>>>> 3f45a314
+VERSION = "0.9.11"