"""Easee Charger constants."""
DOMAIN = "easee"
MEASURED_CONSUMPTION_DAYS = "measured_consumption_days"
<<<<<<< HEAD
VERSION = "0.9.11"
PLATFORMS = ("sensor", "switch")
SCAN_INTERVAL_SECONDS = 60
EASEE_ENTITIES = {
    "smartCharging": {
        "type": "switch",
        "key": "state.smartCharging",
        "attrs": [],
        "units": None,
        "convert_units_func": None,
        "icon": "mdi:auto-fix",
        "switch_func": "smart_charging",
    },
    "cableLocked": {
        "type": "switch",
        "key": "state.lockCablePermanently",
        "attrs": ["state.lockCablePermanently", "state.cableLocked",],
        "units": None,
        "convert_units_func": None,
        "icon": "mdi:lock",
        "switch_func": "lockCablePermanently",
    },
    "status": {
        "key": "state.chargerOpMode",
        "attrs": [
            "config.phaseMode",
            "state.outputPhase",
            "state.ledMode",
            "state.cableRating",
            "config.limitToSinglePhaseCharging",
            "config.localNodeType",
            "config.localAuthorizationRequired",
            "config.ledStripBrightness",
            "site.id",
            "site.name",
            "site.siteKey",
            "circuit.id",
            "circuit.ratedCurrent",
        ],
        "units": None,
        "convert_units_func": None,
        "icon": "mdi:ev-station",
    },
    "total_power": {
        "key": "state.totalPower",
        "attrs": [],
        "units": "kW",
        "convert_units_func": "round_2_dec",
        "icon": "mdi:flash",
    },
    "session_energy": {
        "key": "state.sessionEnergy",
        "attrs": [],
        "units": "kWh",
        "convert_units_func": "round_2_dec",
        "icon": "mdi:flash",
    },
    "energy_per_hour": {
        "key": "state.energyPerHour",
        "attrs": [],
        "units": "kWh",
        "convert_units_func": "round_2_dec",
        "icon": "mdi:flash",
    },
    "online": {
        "key": "state.isOnline",
        "attrs": [
            "state.latestPulse",
            "config.wiFiSSID",
            "state.wiFiAPEnabled",
            "state.wiFiRSSI",
            "state.cellRSSI",
            "state.localRSSI",
        ],
        "units": "",
        "convert_units_func": None,
        "icon": "mdi:wifi",
    },
    "outputCurrent": {
        "key": "state.outputCurrent",
        "attrs": [],
        "units": "A",
        "convert_units_func": "round_2_dec",
        "icon": "mdi:sine-wave",
    },
    "inCurrent": {
        "key": "state.inCurrentT2",
        "attrs": [
            "state.outputCurrent",
            "state.inCurrentT2",
            "state.inCurrentT3",
            "state.inCurrentT4",
            "state.inCurrentT5",
        ],
        "units": "A",
        "convert_units_func": "round_2_dec",
        "icon": "mdi:sine-wave",
        "state_func": lambda state: float(
            max(
                state["inCurrentT2"],
                state["inCurrentT3"],
                state["inCurrentT4"],
                state["inCurrentT5"],
            )
        ),
    },
    "circuitCurrent": {
        "key": "state.circuitTotalPhaseConductorCurrentL1",
        "attrs": [
            "circuit.id",
            "circuit.circuitPanelId",
            "circuit.panelName",
            "circuit.ratedCurrent",
            "state.circuitTotalAllocatedPhaseConductorCurrentL1",
            "state.circuitTotalAllocatedPhaseConductorCurrentL2",
            "state.circuitTotalAllocatedPhaseConductorCurrentL3",
            "state.circuitTotalPhaseConductorCurrentL1",
            "state.circuitTotalPhaseConductorCurrentL2",
            "state.circuitTotalPhaseConductorCurrentL3",
        ],
        "units": "A",
        "convert_units_func": "round_2_dec",
        "icon": "mdi:sine-wave",
        "state_func": lambda state: float(
            max(
                state["circuitTotalPhaseConductorCurrentL1"]
                if state["circuitTotalPhaseConductorCurrentL1"] is not None
                else 0.0,
                state["circuitTotalPhaseConductorCurrentL2"]
                if state["circuitTotalPhaseConductorCurrentL2"] is not None
                else 0.0,
                state["circuitTotalPhaseConductorCurrentL3"]
                if state["circuitTotalPhaseConductorCurrentL3"] is not None
                else 0.0,
            )
        ),
    },
    "dynamicCircuitCurrent": {
        "key": "state.dynamicCircuitCurrentP1",
        "attrs": [
            "circuit.id",
            "circuit.circuitPanelId",
            "circuit.panelName",
            "circuit.ratedCurrent",
            "state.dynamicCircuitCurrentP1",
            "state.dynamicCircuitCurrentP2",
            "state.dynamicCircuitCurrentP3",
        ],
        "units": "A",
        "convert_units_func": "round_2_dec",
        "icon": "mdi:sine-wave",
        "state_func": lambda state: float(
            max(
                state["dynamicCircuitCurrentP1"],
                state["dynamicCircuitCurrentP2"],
                state["dynamicCircuitCurrentP3"],
            )
        ),
    },
    "maxCircuitCurrent": {
        "key": "config.circuitMaxCurrentP1",
        "attrs": [
            "circuit.id",
            "circuit.circuitPanelId",
            "circuit.panelName",
            "circuit.ratedCurrent",
            "config.circuitMaxCurrentP1",
            "config.circuitMaxCurrentP2",
            "config.circuitMaxCurrentP3",
        ],
        "units": "A",
        "convert_units_func": "round_2_dec",
        "icon": "mdi:sine-wave",
        "state_func": lambda config: float(
            max(
                config["circuitMaxCurrentP1"],
                config["circuitMaxCurrentP2"],
                config["circuitMaxCurrentP3"],
            )
        ),
    },
    "dynamicChargerCurrent": {
        "key": "state.dynamicChargerCurrent",
        "attrs": ["state.dynamicChargerCurrent",],
        "units": "A",
        "convert_units_func": "round_2_dec",
        "icon": "mdi:sine-wave",
    },
    "maxChargerCurrent": {
        "key": "config.maxChargerCurrent",
        "attrs": ["config.maxChargerCurrent",],
        "units": "A",
        "convert_units_func": "round_2_dec",
        "icon": "mdi:sine-wave",
        "switch_func": "set_max_charger_current",
    },
    "voltage": {
        "key": "state.voltage",
        "attrs": [
            "state.inVoltageT1T2",
            "state.inVoltageT1T3",
            "state.inVoltageT1T4",
            "state.inVoltageT1T5",
            "state.inVoltageT2T3",
            "state.inVoltageT2T4",
            "state.inVoltageT2T5",
            "state.inVoltageT3T4",
            "state.inVoltageT3T5",
            "state.inVoltageT4T5",
        ],
        "units": "V",
        "convert_units_func": "round_2_dec",
        "icon": "mdi:sine-wave",
    },
    "reasonForNoCurrent": {
        "key": "state.reasonForNoCurrent",
        "attrs": ["state.reasonForNoCurrent", "state.reasonForNoCurrent",],
        "units": "",
        "convert_units_func": None,
        "icon": "mdi:alert-circle",
    },
    "isEnabled": {
        "type": "switch",
        "key": "config.isEnabled",
        "attrs": [],
        "units": "",
        "convert_units_func": None,
        "icon": "mdi:power-standby",
        "switch_func": "enable_charger",
    },
    "enableIdleCurrent": {
        "type": "switch",
        "key": "config.enableIdleCurrent",
        "attrs": [],
        "units": "",
        "convert_units_func": None,
        "icon": "mdi:current-dc",
        "switch_func": "enable_idle_current",
    },
    "update_available": {
        "key": "state.chargerFirmware",
        "attrs": ["state.chargerFirmware", "state.latestFirmware",],
        "units": "",
        "convert_units_func": None,
        "icon": "mdi:file-download",
        "state_func": lambda state: int(state["chargerFirmware"])
        < int(state["latestFirmware"]),
    },
    "basic_schedule": {
        "key": "schedule.id",
        "attrs": [
            "schedule.id",
            "schedule.chargeStartTime",
            "schedule.chargeStopTime",
            "schedule.repeat",
        ],
        "units": "",
        "convert_units_func": None,
        "icon": "mdi:clock-check",
        "state_func": lambda schedule: True if schedule is not None else False,
    },
    "costPerKWh": {
        "key": "site.costPerKWh",
        "attrs": [
            "site.costPerKWh",
            "site.costPerKwhExcludeVat",
            "site.vat",
            "site.costPerKwhExcludeVat",
            "site.currencyId",
        ],
        "units": "",
        "convert_units_func": None,
        "icon": "mdi:currency-usd",
    },
}
=======
CONF_MONITORED_SITES = "monitored_sites"
VERSION = "0.9.12"
>>>>>>> dc3a537d
<|MERGE_RESOLUTION|>--- conflicted
+++ resolved
@@ -1,8 +1,8 @@
 """Easee Charger constants."""
 DOMAIN = "easee"
 MEASURED_CONSUMPTION_DAYS = "measured_consumption_days"
-<<<<<<< HEAD
-VERSION = "0.9.11"
+CONF_MONITORED_SITES = "monitored_sites"
+VERSION = "0.9.12"
 PLATFORMS = ("sensor", "switch")
 SCAN_INTERVAL_SECONDS = 60
 EASEE_ENTITIES = {
@@ -276,8 +276,4 @@
         "convert_units_func": None,
         "icon": "mdi:currency-usd",
     },
-}
-=======
-CONF_MONITORED_SITES = "monitored_sites"
-VERSION = "0.9.12"
->>>>>>> dc3a537d
+}