"""Easee Charger constants."""
from homeassistant.const import (
    POWER_KILO_WATT,
    POWER_WATT,
    ELECTRICAL_CURRENT_AMPERE,
    ENERGY_KILO_WATT_HOUR,
    ENERGY_WATT_HOUR,
    VOLT,
    DEVICE_CLASS_POWER,
    DEVICE_CLASS_CURRENT,
    DEVICE_CLASS_ENERGY,
    DEVICE_CLASS_VOLTAGE,
    DEVICE_CLASS_SIGNAL_STRENGTH,
    DEVICE_CLASS_TIMESTAMP,
)

from homeassistant.components.binary_sensor import (
    DEVICE_CLASS_CONNECTIVITY,
    DEVICE_CLASS_LOCK,
    DEVICE_CLASS_PLUG,
)

DOMAIN = "easee"
TIMEOUT = 30
MEASURED_CONSUMPTION_DAYS = "measured_consumption_days"
VERSION = "0.9.21"
CONF_MONITORED_SITES = "monitored_sites"
CONF_MONITORED_EQ_CONDITIONS = "monitored_eq_conditions"
CUSTOM_UNITS = "custom_units"
CONSUMPTION_DAYS_PREFIX = "consumption_days_"
PLATFORMS = ("sensor", "switch", "binary_sensor")
LISTENER_FN_CLOSE = "update_listener_close_fn"
MEASURED_CONSUMPTION_OPTIONS = {
    "1": "1",
    "7": "7",
    "14": "14",
    "30": "30",
    "365": "365",
}
CUSTOM_UNITS_OPTIONS = {
    POWER_KILO_WATT: f"Power {POWER_KILO_WATT} to {POWER_WATT}",
    ENERGY_KILO_WATT_HOUR: f"Energy {ENERGY_KILO_WATT_HOUR} to {ENERGY_WATT_HOUR}",
}
CUSTOM_UNITS_TABLE = {
    POWER_KILO_WATT: POWER_WATT,
    ENERGY_KILO_WATT_HOUR: ENERGY_WATT_HOUR,
}
MANDATORY_EASEE_ENTITIES = {
    "status": {
        "key": "state.chargerOpMode",
        "attrs": [
            "config.phaseMode",
            "state.outputPhase",
            "state.ledMode",
            "state.cableRating",
            "config.authorizationRequired",
            "config.limitToSinglePhaseCharging",
            "config.localNodeType",
            "config.localAuthorizationRequired",
            "config.ledStripBrightness",
            "site.id",
            "site.name",
            "site.siteKey",
            "circuit.id",
            "circuit.ratedCurrent",
        ],
        "units": None,
        "convert_units_func": None,
        "device_class": "easee_status",
        "icon": "mdi:ev-station",
    },
}
OPTIONAL_EASEE_ENTITIES = {
    "smart_charging": {
        "type": "switch",
        "key": "state.smartCharging",
        "attrs": [],
        "units": None,
        "convert_units_func": None,
        "device_class": None,
        "icon": "mdi:auto-fix",
        "switch_func": "smart_charging",
    },
    "cable_locked_car": {
        "type": "binary_sensor",
        "key": "state.cableLocked",
        "attrs": [
            "state.lockCablePermanently",
            "state.cableLocked",
        ],
        "units": None,
        "convert_units_func": None,
        "device_class": DEVICE_CLASS_LOCK,
        "icon": None,
        "state_func": lambda state: not bool(state["cableLocked"]),
    },
    "cable_permanently_locked_charger": {
        "type": "switch",
        "key": "state.lockCablePermanently",
        "attrs": [
            "state.lockCablePermanently",
            "state.cableLocked",
        ],
        "units": None,
        "convert_units_func": None,
        "device_class": None,
        "icon": "mdi:lock",
        "switch_func": "lockCablePermanently",
    },
<<<<<<< HEAD
=======
    "status": {
        "key": "state.chargerOpMode",
        "attrs": [
            "config.phaseMode",
            "state.outputPhase",
            "state.ledMode",
            "state.cableRating",
            "config.authorizationRequired",
            "config.limitToSinglePhaseCharging",
            "config.localNodeType",
            "config.localAuthorizationRequired",
            "config.ledStripBrightness",
            "site.id",
            "site.name",
            "site.siteKey",
            "circuit.id",
            "circuit.ratedCurrent",
        ],
        "units": None,
        "convert_units_func": "map_charger_status",
        "device_class": "easee_status",
        "icon": "mdi:ev-station",
    },
>>>>>>> ea78dbd1
    "total_power": {
        "key": "state.totalPower",
        "attrs": [],
        "units": POWER_KILO_WATT,
        "convert_units_func": "round_1_dec",
        "device_class": DEVICE_CLASS_POWER,
        "icon": None,
    },
    "session_energy": {
        "key": "state.sessionEnergy",
        "attrs": [],
        "units": ENERGY_KILO_WATT_HOUR,
        "convert_units_func": "round_1_dec",
        "device_class": DEVICE_CLASS_ENERGY,
        "icon": None,
    },
    "energy_per_hour": {
        "key": "state.energyPerHour",
        "attrs": [],
        "units": ENERGY_KILO_WATT_HOUR,
        "convert_units_func": "round_1_dec",
        "device_class": DEVICE_CLASS_ENERGY,
        "icon": None,
    },
    "online": {
        "type": "binary_sensor",
        "key": "state.isOnline",
        "attrs": [
            "state.latestPulse",
            "config.wiFiSSID",
            "state.wiFiAPEnabled",
            "state.wiFiRSSI",
            "state.cellRSSI",
            "state.localRSSI",
        ],
        "units": None,
        "convert_units_func": None,
        "device_class": DEVICE_CLASS_CONNECTIVITY,
        "icon": None,
    },
    "output_current": {
        "key": "state.outputCurrent",
        "attrs": [],
        "units": ELECTRICAL_CURRENT_AMPERE,
        "convert_units_func": "round_1_dec",
        "device_class": DEVICE_CLASS_CURRENT,
        "icon": None,
    },
    "in_current": {
        "key": "state.inCurrentT2",
        "attrs": [
            "state.outputCurrent",
            "state.inCurrentT2",
            "state.inCurrentT3",
            "state.inCurrentT4",
            "state.inCurrentT5",
        ],
        "units": ELECTRICAL_CURRENT_AMPERE,
        "convert_units_func": "round_1_dec",
        "device_class": DEVICE_CLASS_CURRENT,
        "icon": None,
        "state_func": lambda state: float(
            max(
                state["inCurrentT2"],
                state["inCurrentT3"],
                state["inCurrentT4"],
                state["inCurrentT5"],
            )
        ),
    },
    "circuit_current": {
        "key": "state.circuitTotalPhaseConductorCurrentL1",
        "attrs": [
            "circuit.id",
            "circuit.circuitPanelId",
            "circuit.panelName",
            "circuit.ratedCurrent",
            "state.circuitTotalAllocatedPhaseConductorCurrentL1",
            "state.circuitTotalAllocatedPhaseConductorCurrentL2",
            "state.circuitTotalAllocatedPhaseConductorCurrentL3",
            "state.circuitTotalPhaseConductorCurrentL1",
            "state.circuitTotalPhaseConductorCurrentL2",
            "state.circuitTotalPhaseConductorCurrentL3",
        ],
        "units": ELECTRICAL_CURRENT_AMPERE,
        "convert_units_func": "round_1_dec",
        "device_class": DEVICE_CLASS_CURRENT,
        "icon": None,
        "state_func": lambda state: float(
            max(
                state["circuitTotalPhaseConductorCurrentL1"]
                if state["circuitTotalPhaseConductorCurrentL1"] is not None
                else 0.0,
                state["circuitTotalPhaseConductorCurrentL2"]
                if state["circuitTotalPhaseConductorCurrentL2"] is not None
                else 0.0,
                state["circuitTotalPhaseConductorCurrentL3"]
                if state["circuitTotalPhaseConductorCurrentL3"] is not None
                else 0.0,
            )
        ),
    },
    "dynamic_circuit_current": {
        "key": "state.dynamicCircuitCurrentP1",
        "attrs": [
            "circuit.id",
            "circuit.circuitPanelId",
            "circuit.panelName",
            "circuit.ratedCurrent",
            "state.dynamicCircuitCurrentP1",
            "state.dynamicCircuitCurrentP2",
            "state.dynamicCircuitCurrentP3",
        ],
        "units": ELECTRICAL_CURRENT_AMPERE,
        "convert_units_func": "round_0_dec",
        "device_class": DEVICE_CLASS_CURRENT,
        "icon": None,
        "state_func": lambda state: float(
            max(
                state["dynamicCircuitCurrentP1"],
                state["dynamicCircuitCurrentP2"],
                state["dynamicCircuitCurrentP3"],
            )
        ),
    },
    "max_circuit_current": {
        "key": "config.circuitMaxCurrentP1",
        "attrs": [
            "circuit.id",
            "circuit.circuitPanelId",
            "circuit.panelName",
            "circuit.ratedCurrent",
            "config.circuitMaxCurrentP1",
            "config.circuitMaxCurrentP2",
            "config.circuitMaxCurrentP3",
        ],
        "units": ELECTRICAL_CURRENT_AMPERE,
        "convert_units_func": "round_0_dec",
        "device_class": DEVICE_CLASS_CURRENT,
        "icon": None,
        "state_func": lambda config: float(
            max(
                config["circuitMaxCurrentP1"],
                config["circuitMaxCurrentP2"],
                config["circuitMaxCurrentP3"],
            )
        ),
    },
    "dynamic_charger_current": {
        "key": "state.dynamicChargerCurrent",
        "attrs": [
            "state.dynamicChargerCurrent",
        ],
        "units": ELECTRICAL_CURRENT_AMPERE,
        "convert_units_func": "round_0_dec",
        "device_class": DEVICE_CLASS_CURRENT,
        "icon": None,
    },
    "max_charger_current": {
        "key": "config.maxChargerCurrent",
        "attrs": [
            "config.maxChargerCurrent",
        ],
        "units": ELECTRICAL_CURRENT_AMPERE,
        "convert_units_func": "round_0_dec",
        "device_class": DEVICE_CLASS_CURRENT,
        "icon": None,
    },
    "voltage": {
        "key": "state.voltage",
        "attrs": [
            "state.inVoltageT1T2",
            "state.inVoltageT1T3",
            "state.inVoltageT1T4",
            "state.inVoltageT1T5",
            "state.inVoltageT2T3",
            "state.inVoltageT2T4",
            "state.inVoltageT2T5",
            "state.inVoltageT3T4",
            "state.inVoltageT3T5",
            "state.inVoltageT4T5",
        ],
        "units": VOLT,
        "convert_units_func": "round_0_dec",
        "device_class": DEVICE_CLASS_VOLTAGE,
        "icon": None,
    },
    "reason_for_no_current": {
        "key": "state.reasonForNoCurrent",
        "attrs": [],
        "units": "",
        "convert_units_func": "map_reason_no_current",
        "device_class": "reason_no_current",
        "icon": "mdi:alert-circle",
    },
    "is_enabled": {
        "type": "switch",
        "key": "config.isEnabled",
        "attrs": [],
        "units": None,
        "convert_units_func": None,
        "device_class": None,
        "icon": "mdi:power-standby",
        "switch_func": "enable_charger",
    },
    "enable_idle_current": {
        "type": "switch",
        "key": "config.enableIdleCurrent",
        "attrs": [],
        "units": None,
        "convert_units_func": None,
        "device_class": None,
        "icon": "mdi:current-ac",
        "switch_func": "enable_idle_current",
    },
    "update_available": {
        "type": "binary_sensor",
        "key": "state.chargerFirmware",
        "attrs": [
            "state.chargerFirmware",
            "state.latestFirmware",
        ],
        "units": None,
        "convert_units_func": None,
        "device_class": None,
        "icon": "mdi:file-download",
        "state_func": lambda state: int(state["chargerFirmware"])
        < int(state["latestFirmware"]),
    },
    "basic_schedule": {
        "type": "binary_sensor",
        "key": "schedule.id",
        "attrs": [
            "schedule.id",
            "schedule.chargeStartTime",
            "schedule.chargeStopTime",
            "schedule.repeat",
        ],
        "units": None,
        "convert_units_func": None,
        "device_class": None,
        "icon": "mdi:clock-check",
        "state_func": lambda schedule: bool(schedule) or False,
    },
    "cost_per_kwh": {
        "key": "site.costPerKWh",
        "attrs": [
            "site.costPerKWh",
            "site.costPerKwhExcludeVat",
            "site.vat",
            "site.costPerKwhExcludeVat",
            "site.currencyId",
        ],
        "units": None,
        "convert_units_func": None,
        "device_class": None,
        "icon": "mdi:currency-usd",
    },
}

EASEE_EQ_ENTITIES = {
    "status": {
        "type": "eq_sensor",
        "key": "state.isOnline",
        "attrs": [
            "state.latestPulse",
            "state.clockAndDateMeter",
            "state.rcpi",
            "state.localRSSI",
            "state.softwareRelease",
            "state.latestFirmware",
        ],
        "units": None,
        "convert_units_func": None,
        "device_class": "easee_eq_status",
        "icon": "mdi:server-network",
    },
    "power": {
        "type": "eq_sensor",
        "key": "state.activePowerImport",
        "attrs": [
            "state.activePowerImport",
            "state.activePowerExport",
            "state.reactivePowerImport",
            "state.reactivePowerExport",
            "state.maxPowerImport",
        ],
        "units": POWER_KILO_WATT,
        "convert_units_func": "round_1_dec",
        "device_class": DEVICE_CLASS_POWER,
        "icon": None,
    },
    "voltage": {
        "type": "eq_sensor",
        "key": "state.voltageNL1",
        "attrs": [
            "state.voltageNL1",
            "state.voltageNL2",
            "state.voltageNL3",
            "state.voltageL1L2",
            "state.voltageL1L3",
            "state.voltageL2L3",
        ],
        "units": VOLT,
        "convert_units_func": "round_0_dec",
        "device_class": DEVICE_CLASS_VOLTAGE,
        "icon": None,
        "state_func": lambda state: float(
            max(
                state["voltageNL1"] or 0.0,
                state["voltageNL2"] or 0.0,
                state["voltageNL3"] or 0.0,
                state["voltageL1L2"] or 0.0,
                state["voltageL1L3"] or 0.0,
                state["voltageL2L3"] or 0.0,
            )
        ),
    },
    "current": {
        "type": "eq_sensor",
        "key": "state.currentL1",
        "attrs": [
            "state.currentL1",
            "state.currentL2",
            "state.currentL3",
        ],
        "units": ELECTRICAL_CURRENT_AMPERE,
        "convert_units_func": "round_1_dec",
        "device_class": DEVICE_CLASS_CURRENT,
        "icon": None,
        "state_func": lambda state: float(
            max(
                state["currentL1"],
                state["currentL2"],
                state["currentL3"],
            )
        ),
    },
    "energy": {
        "type": "eq_sensor",
        "key": "state.cumulativeActivePowerImport",
        "attrs": [
            "state.cumulativeActivePowerImport",
            "state.cumulativeActivePowerExport",
            "state.cumulativeReactivePowerImport",
            "state.cumulativeReactivePowerExport",
        ],
        "units": ENERGY_KILO_WATT_HOUR,
        "convert_units_func": "round_1_dec",
        "device_class": DEVICE_CLASS_ENERGY,
        "icon": None,
    },
}

ONLINE = "online"
OFFLINE = "offline"

EA_DISCONNECTED = "disconnected"
EA_AWAITING_START = "awaiting_start"
EA_CHARGING = "charging"
EA_COMPLETED = "completed"
EA_ERROR = "error"
EA_READY_TO_CHARGE = "ready_to_charge"

EASEE_STATUS = {
    1: EA_DISCONNECTED,
    2: EA_AWAITING_START,
    3: EA_CHARGING,
    4: EA_COMPLETED,
    5: EA_ERROR,
    6: EA_READY_TO_CHARGE,
}

NT_MASTER = "master"
NT_EXTENDER = "extender"

NODE_TYPE_STATUS = {
    1: NT_MASTER,
    2: NT_EXTENDER,
}

PM_LOCKED_SINGLE = "locked_single"
PM_AUTO = "auto"
PM_LOCKED_THREE = "locked_three"

PHASE_MODE_STATUS = {
    1: PM_LOCKED_SINGLE,
    2: PM_AUTO,
    3: PM_LOCKED_THREE,
}

RNC_NONE = "none"
RNC_OK = "ok"
RNC_MAX_CIRCUIT_CURRENT_TOO_LOW = "max_circuit_current_too_low"
RNC_MAX_DYNAMIC_CIRCUIT_CURRENT_TOO_LOW = "max_dynamic_circuit_current_too_low"
RNC_MAX_DYNAMIC_OFFLINE_FALLBACK_CURRENT_TOO_LOW = "max_dynamic_offline_fallback_circuit_current_too_low"
RNC_CIRCUIT_FUSE_TOO_LOW = "circuit_fuse_too_low"
RNC_WAITING_IN_QUEUE = "waiting_in_queue"
RNC_WAITING_IN_FULLY = "waiting_in_fully"
RNC_ILLEGAL_GRID_TYPE = "illegal_grid_type"
RNC_NO_CURRENT_REQUEST_RECEIVED = "no_current_request"
RNC_NOT_REQUESTING = "not_requesting_current"
RNC_MAX_CHARGER_CURRENT_TOO_LOW = "max_charger_current_too_low"
RNC_MAX_DYNAMIC_CHARGER_CURRENT_TOO_LOW = "max_dynamic_charger_current_too_low"
RNC_CHARGER_DISABLED = "charger_disabled"
RNC_PENDING_SCHEDULE = "pending_schedule"
RNC_PENDING_AUTHORIZATION = "pending_authorization"
RNC_CHARGER_IN_ERROR_STATE = "charger_in_error_state"
RNC_UNDEFINED = "undefined"

REASON_NO_CURRENT = {
    "none": RNC_NONE,
    0: RNC_OK,
    1: RNC_MAX_CIRCUIT_CURRENT_TOO_LOW,
    2: RNC_MAX_DYNAMIC_CIRCUIT_CURRENT_TOO_LOW,
    3: RNC_MAX_DYNAMIC_OFFLINE_FALLBACK_CURRENT_TOO_LOW,
    4: RNC_CIRCUIT_FUSE_TOO_LOW,
    5: RNC_WAITING_IN_QUEUE,
    6: RNC_WAITING_IN_FULLY,
    7: RNC_ILLEGAL_GRID_TYPE,
    8: RNC_NO_CURRENT_REQUEST_RECEIVED,
    50: RNC_NOT_REQUESTING,
    51: RNC_MAX_CHARGER_CURRENT_TOO_LOW,
    52: RNC_MAX_DYNAMIC_CHARGER_CURRENT_TOO_LOW,
    53: RNC_CHARGER_DISABLED,
    54: RNC_PENDING_SCHEDULE,
    55: RNC_PENDING_AUTHORIZATION,
    56: RNC_CHARGER_IN_ERROR_STATE,
    100: RNC_UNDEFINED,
}<|MERGE_RESOLUTION|>--- conflicted
+++ resolved
@@ -107,8 +107,6 @@
         "icon": "mdi:lock",
         "switch_func": "lockCablePermanently",
     },
-<<<<<<< HEAD
-=======
     "status": {
         "key": "state.chargerOpMode",
         "attrs": [
@@ -132,7 +130,6 @@
         "device_class": "easee_status",
         "icon": "mdi:ev-station",
     },
->>>>>>> ea78dbd1
     "total_power": {
         "key": "state.totalPower",
         "attrs": [],
