"""Easee Charger constants."""
DOMAIN = "easee"
MEASURED_CONSUMPTION_DAYS = "measured_consumption_days"
<<<<<<< HEAD
CUSTOM_UNITS = "custom_units"
VERSION = "0.9.11"
=======
CONF_MONITORED_SITES = "monitored_sites"
VERSION = "0.9.12"
>>>>>>> 88dea1be
PLATFORMS = ("sensor", "switch")
SCAN_INTERVAL_SECONDS = 60
MEASURED_CONSUMPTION_OPTIONS = {
    "1": "1",
    "7": "7",
    "14": "14",
    "30": "30",
    "365": "365",
}
CUSTOM_UNITS_OPTIONS = {
    "kW": "Power kW to W",
    "kWh": "Energy kWh to Wh",
}
CUSTOM_UNITS_TABLE = {
    "kW": "W",
    "kWh": "Wh",
}
EASEE_ENTITIES = {
    "smartCharging": {
        "type": "switch",
        "key": "state.smartCharging",
        "attrs": [],
        "units": None,
        "convert_units_func": None,
        "icon": "mdi:auto-fix",
        "switch_func": "smart_charging",
    },
    "cableLocked": {
        "type": "switch",
        "key": "state.lockCablePermanently",
        "attrs": ["state.lockCablePermanently", "state.cableLocked",],
        "units": None,
        "convert_units_func": None,
        "icon": "mdi:lock",
        "switch_func": "lockCablePermanently",
    },
    "status": {
        "key": "state.chargerOpMode",
        "attrs": [
            "config.phaseMode",
            "state.outputPhase",
            "state.ledMode",
            "state.cableRating",
            "config.limitToSinglePhaseCharging",
            "config.localNodeType",
            "config.localAuthorizationRequired",
            "config.ledStripBrightness",
            "site.id",
            "site.name",
            "site.siteKey",
            "circuit.id",
            "circuit.ratedCurrent",
        ],
        "units": None,
        "convert_units_func": None,
        "icon": "mdi:ev-station",
    },
    "total_power": {
        "key": "state.totalPower",
        "attrs": [],
        "units": "kW",
        "convert_units_func": "round_2_dec",
        "icon": "mdi:flash",
    },
    "session_energy": {
        "key": "state.sessionEnergy",
        "attrs": [],
        "units": "kWh",
        "convert_units_func": "round_2_dec",
        "icon": "mdi:flash",
    },
    "energy_per_hour": {
        "key": "state.energyPerHour",
        "attrs": [],
        "units": "kWh",
        "convert_units_func": "round_2_dec",
        "icon": "mdi:flash",
    },
    "online": {
        "key": "state.isOnline",
        "attrs": [
            "state.latestPulse",
            "config.wiFiSSID",
            "state.wiFiAPEnabled",
            "state.wiFiRSSI",
            "state.cellRSSI",
            "state.localRSSI",
        ],
        "units": "",
        "convert_units_func": None,
        "icon": "mdi:wifi",
    },
    "outputCurrent": {
        "key": "state.outputCurrent",
        "attrs": [],
        "units": "A",
        "convert_units_func": "round_2_dec",
        "icon": "mdi:sine-wave",
    },
    "inCurrent": {
        "key": "state.inCurrentT2",
        "attrs": [
            "state.outputCurrent",
            "state.inCurrentT2",
            "state.inCurrentT3",
            "state.inCurrentT4",
            "state.inCurrentT5",
        ],
        "units": "A",
        "convert_units_func": "round_2_dec",
        "icon": "mdi:sine-wave",
        "state_func": lambda state: float(
            max(
                state["inCurrentT2"],
                state["inCurrentT3"],
                state["inCurrentT4"],
                state["inCurrentT5"],
            )
        ),
    },
    "circuitCurrent": {
        "key": "state.circuitTotalPhaseConductorCurrentL1",
        "attrs": [
            "circuit.id",
            "circuit.circuitPanelId",
            "circuit.panelName",
            "circuit.ratedCurrent",
            "state.circuitTotalAllocatedPhaseConductorCurrentL1",
            "state.circuitTotalAllocatedPhaseConductorCurrentL2",
            "state.circuitTotalAllocatedPhaseConductorCurrentL3",
            "state.circuitTotalPhaseConductorCurrentL1",
            "state.circuitTotalPhaseConductorCurrentL2",
            "state.circuitTotalPhaseConductorCurrentL3",
        ],
        "units": "A",
        "convert_units_func": "round_2_dec",
        "icon": "mdi:sine-wave",
        "state_func": lambda state: float(
            max(
                state["circuitTotalPhaseConductorCurrentL1"]
                if state["circuitTotalPhaseConductorCurrentL1"] is not None
                else 0.0,
                state["circuitTotalPhaseConductorCurrentL2"]
                if state["circuitTotalPhaseConductorCurrentL2"] is not None
                else 0.0,
                state["circuitTotalPhaseConductorCurrentL3"]
                if state["circuitTotalPhaseConductorCurrentL3"] is not None
                else 0.0,
            )
        ),
    },
    "dynamicCircuitCurrent": {
        "key": "state.dynamicCircuitCurrentP1",
        "attrs": [
            "circuit.id",
            "circuit.circuitPanelId",
            "circuit.panelName",
            "circuit.ratedCurrent",
            "state.dynamicCircuitCurrentP1",
            "state.dynamicCircuitCurrentP2",
            "state.dynamicCircuitCurrentP3",
        ],
        "units": "A",
        "convert_units_func": "round_2_dec",
        "icon": "mdi:sine-wave",
        "state_func": lambda state: float(
            max(
                state["dynamicCircuitCurrentP1"],
                state["dynamicCircuitCurrentP2"],
                state["dynamicCircuitCurrentP3"],
            )
        ),
    },
    "maxCircuitCurrent": {
        "key": "config.circuitMaxCurrentP1",
        "attrs": [
            "circuit.id",
            "circuit.circuitPanelId",
            "circuit.panelName",
            "circuit.ratedCurrent",
            "config.circuitMaxCurrentP1",
            "config.circuitMaxCurrentP2",
            "config.circuitMaxCurrentP3",
        ],
        "units": "A",
        "convert_units_func": "round_2_dec",
        "icon": "mdi:sine-wave",
        "state_func": lambda config: float(
            max(
                config["circuitMaxCurrentP1"],
                config["circuitMaxCurrentP2"],
                config["circuitMaxCurrentP3"],
            )
        ),
    },
    "dynamicChargerCurrent": {
        "key": "state.dynamicChargerCurrent",
        "attrs": ["state.dynamicChargerCurrent",],
        "units": "A",
        "convert_units_func": "round_2_dec",
        "icon": "mdi:sine-wave",
    },
    "maxChargerCurrent": {
        "key": "config.maxChargerCurrent",
        "attrs": ["config.maxChargerCurrent",],
        "units": "A",
        "convert_units_func": "round_2_dec",
        "icon": "mdi:sine-wave",
        "switch_func": "set_max_charger_current",
    },
    "voltage": {
        "key": "state.voltage",
        "attrs": [
            "state.inVoltageT1T2",
            "state.inVoltageT1T3",
            "state.inVoltageT1T4",
            "state.inVoltageT1T5",
            "state.inVoltageT2T3",
            "state.inVoltageT2T4",
            "state.inVoltageT2T5",
            "state.inVoltageT3T4",
            "state.inVoltageT3T5",
            "state.inVoltageT4T5",
        ],
        "units": "V",
        "convert_units_func": "round_2_dec",
        "icon": "mdi:sine-wave",
    },
    "reasonForNoCurrent": {
        "key": "state.reasonForNoCurrent",
        "attrs": ["state.reasonForNoCurrent", "state.reasonForNoCurrent",],
        "units": "",
        "convert_units_func": None,
        "icon": "mdi:alert-circle",
    },
    "isEnabled": {
        "type": "switch",
        "key": "config.isEnabled",
        "attrs": [],
        "units": "",
        "convert_units_func": None,
        "icon": "mdi:power-standby",
        "switch_func": "enable_charger",
    },
    "enableIdleCurrent": {
        "type": "switch",
        "key": "config.enableIdleCurrent",
        "attrs": [],
        "units": "",
        "convert_units_func": None,
        "icon": "mdi:current-dc",
        "switch_func": "enable_idle_current",
    },
    "update_available": {
        "key": "state.chargerFirmware",
        "attrs": ["state.chargerFirmware", "state.latestFirmware",],
        "units": "",
        "convert_units_func": None,
        "icon": "mdi:file-download",
        "state_func": lambda state: int(state["chargerFirmware"])
        < int(state["latestFirmware"]),
    },
    "basic_schedule": {
        "key": "schedule.id",
        "attrs": [
            "schedule.id",
            "schedule.chargeStartTime",
            "schedule.chargeStopTime",
            "schedule.repeat",
        ],
        "units": "",
        "convert_units_func": None,
        "icon": "mdi:clock-check",
        "state_func": lambda schedule: True if schedule is not None else False,
    },
    "costPerKWh": {
        "key": "site.costPerKWh",
        "attrs": [
            "site.costPerKWh",
            "site.costPerKwhExcludeVat",
            "site.vat",
            "site.costPerKwhExcludeVat",
            "site.currencyId",
        ],
        "units": "",
        "convert_units_func": None,
        "icon": "mdi:currency-usd",
    },
}<|MERGE_RESOLUTION|>--- conflicted
+++ resolved
@@ -1,13 +1,9 @@
 """Easee Charger constants."""
 DOMAIN = "easee"
 MEASURED_CONSUMPTION_DAYS = "measured_consumption_days"
-<<<<<<< HEAD
+VERSION = "0.9.12"
+CONF_MONITORED_SITES = "monitored_sites"
 CUSTOM_UNITS = "custom_units"
-VERSION = "0.9.11"
-=======
-CONF_MONITORED_SITES = "monitored_sites"
-VERSION = "0.9.12"
->>>>>>> 88dea1be
 PLATFORMS = ("sensor", "switch")
 SCAN_INTERVAL_SECONDS = 60
 MEASURED_CONSUMPTION_OPTIONS = {
