"""
Support for Easee charger
Author: Niklas Fondberg<niklas.fondberg@gmail.com>
"""
import asyncio
from typing import List, Dict, Callable, Any
from datetime import datetime, timedelta
import logging

from easee import Charger, ChargerState, ChargerConfig, Site, Circuit
from easee.charger import ChargerSchedule

from voluptuous.error import Error

from homeassistant.const import CONF_MONITORED_CONDITIONS
from homeassistant.helpers import device_registry
from homeassistant.helpers.entity import Entity
from homeassistant.helpers.event import async_track_time_interval
from homeassistant.util import dt

from .const import DOMAIN, MEASURED_CONSUMPTION_DAYS

_LOGGER = logging.getLogger(__name__)

SCAN_INTERVAL = timedelta(seconds=60)


def round_2_dec(value):
    return round(value, 2)


SENSOR_TYPES = {
    "smartCharging": {
        "key": "state.smartCharging",
        "attrs": [],
        "units": None,
        "convert_units_func": None,
        "icon": "mdi:auto-fix",
    },
    "cableLocked": {
        "key": "state.cableLocked",
        "attrs": ["state.lockCablePermanently",],
        "units": None,
        "convert_units_func": None,
        "icon": "mdi:lock",
    },
    "status": {
        "key": "state.chargerOpMode",
        "attrs": [
            "config.phaseMode",
            "state.outputPhase",
            "state.ledMode",
            "state.cableRating",
            "config.limitToSinglePhaseCharging",
            "config.localNodeType",
            "config.localAuthorizationRequired",
            "config.ledStripBrightness",
            "site.id",
            "site.name",
            "site.siteKey",
            "circuit.id",
            "circuit.ratedCurrent",
        ],
        "units": None,
        "convert_units_func": None,
        "icon": "mdi:ev-station",
    },
    "total_power": {
        "key": "state.totalPower",
        "attrs": [],
        "units": "kW",
        "convert_units_func": round_2_dec,
        "icon": "mdi:flash",
    },
    "session_energy": {
        "key": "state.sessionEnergy",
        "attrs": [],
        "units": "kWh",
        "convert_units_func": round_2_dec,
        "icon": "mdi:flash",
    },
    "energy_per_hour": {
        "key": "state.energyPerHour",
        "attrs": [],
        "units": "kWh",
        "convert_units_func": round_2_dec,
        "icon": "mdi:flash",
    },
    "online": {
        "key": "state.isOnline",
        "attrs": [
            "state.latestPulse",
            "config.wiFiSSID",
            "state.wiFiAPEnabled",
            "state.wiFiRSSI",
            "state.cellRSSI",
            "state.localRSSI",
        ],
        "units": "",
        "convert_units_func": None,
        "icon": "mdi:wifi",
    },
    "dynamicChargerCurrent": {
        "key": "state.dynamicCircuitCurrentP1",
        "attrs": [
            "state.dynamicChargerCurrent",
            "state.dynamicCircuitCurrentP1",
            "state.dynamicCircuitCurrentP2",
            "state.dynamicCircuitCurrentP3",
            "state.circuitTotalAllocatedPhaseConductorCurrentL1",
            "state.circuitTotalAllocatedPhaseConductorCurrentL2",
            "state.circuitTotalAllocatedPhaseConductorCurrentL3",
            "state.circuitTotalPhaseConductorCurrentL1",
            "state.circuitTotalPhaseConductorCurrentL2",
            "state.circuitTotalPhaseConductorCurrentL3",
            "state.circuitTotalPhaseConductorCurrentL3",
        ],
        "units": "A",
        "convert_units_func": round_2_dec,
        "icon": "mdi:sine-wave",
        "state_func": lambda state: float(
            max(
                state["dynamicCircuitCurrentP1"],
                state["dynamicCircuitCurrentP2"],
                state["dynamicCircuitCurrentP3"],
            )
        ),
    },
    "maxChargerCurrent": {
        "key": "config.circuitMaxCurrentP1",
        "attrs": [
            "config.maxChargerCurrent",  # charger rated current (static)
            "config.circuitMaxCurrentP1",  # dynamically set in app
            "config.circuitMaxCurrentP2",  # dynamically set in app
            "config.circuitMaxCurrentP3",  # dynamically set in app
        ],
        "units": "A",
        "convert_units_func": round_2_dec,
        "icon": "mdi:sine-wave",
        "state_func": lambda config: float(
            max(
                config["circuitMaxCurrentP1"],
                config["circuitMaxCurrentP2"],
                config["circuitMaxCurrentP3"],
            )
        ),
    },
    "current": {
        "key": "state.inCurrentT2",
        "attrs": [
            "state.outputCurrent",  # outputCurrent doesn't seem to show actual current, but allowed?
            "state.inCurrentT2",
            "state.inCurrentT3",
            "state.inCurrentT4",
            "state.inCurrentT5",
        ],
        "units": "A",
        "convert_units_func": round_2_dec,
        "icon": "mdi:sine-wave",
        "state_func": lambda state: float(
            max(
                state["inCurrentT2"],
                state["inCurrentT3"],
                state["inCurrentT4"],
                state["inCurrentT5"],
            )
        ),
    },
    "voltage": {
        "key": "state.voltage",
        "attrs": [
            "state.inVoltageT1T2",
            "state.inVoltageT1T3",
            "state.inVoltageT1T4",
            "state.inVoltageT1T5",
            "state.inVoltageT2T3",
            "state.inVoltageT2T4",
            "state.inVoltageT2T5",
            "state.inVoltageT3T4",
            "state.inVoltageT3T5",
            "state.inVoltageT4T5",
        ],
        "units": "V",
        "convert_units_func": round_2_dec,
        "icon": "mdi:sine-wave",
    },
    "reasonForNoCurrent": {
        "key": "state.reasonForNoCurrent",
        "attrs": ["state.reasonForNoCurrent", "state.reasonForNoCurrent",],
        "units": "",
        "convert_units_func": None,
        "icon": "mdi:alert-circle",
    },
    "isEnabled": {
        "key": "config.isEnabled",
        "attrs": [],
        "units": "",
        "convert_units_func": None,
        "icon": "mdi:power-standby",
    },
    "enableIdleCurrent": {
        "key": "config.enableIdleCurrent",
        "attrs": [],
        "units": "",
        "convert_units_func": None,
        "icon": "mdi:current-dc",
    },
    "update_available": {
        "key": "state.chargerFirmware",
        "attrs": ["state.chargerFirmware", "state.latestFirmware",],
        "units": "",
        "convert_units_func": None,
        "icon": "mdi:file-download",
        "state_func": lambda state: int(state["chargerFirmware"])
        < int(state["latestFirmware"]),
    },
    "basic_schedule": {
        "key": "schedule.id",
        "attrs": [
            "schedule.id",
            "schedule.chargeStartTime",
            "schedule.chargeStopTime",
            "schedule.repeat",
        ],
        "units": "",
        "convert_units_func": None,
        "icon": "mdi:clock-check",
        "state_func": lambda schedule: bool(schedule["id"]),
    },
}


async def async_setup_entry(hass, entry, async_add_entities):
    """Set up the Easee sensor."""
    config = hass.data[DOMAIN]["config"]
    monitored_conditions = config.options.get(CONF_MONITORED_CONDITIONS, ["status"])

    sites: List[Site] = hass.data[DOMAIN]["sites"]

    sensors = []
    charger_data_list = []

    for site in sites:
        _LOGGER.debug("Found site: %s %s", site.id, site["name"])
        for circuit in site.get_circuits():
            _LOGGER.debug("Found circuit: %s %s", circuit.id, circuit["panelName"])
            for charger in circuit.get_chargers():
                _LOGGER.debug("Found charger: %s %s", charger.id, charger.name)
                charger_data = ChargerData(charger, circuit, site)
                charger_data_list.append(charger_data)

                for key in monitored_conditions:
                    data = SENSOR_TYPES[key]
                    _LOGGER.debug("Adding sensor: %s for charger %s", key, charger.name)
                    sensors.append(
                        ChargerSensor(
                            charger_data=charger_data,
                            name=key,
                            state_key=data["key"],
                            units=data["units"],
                            convert_units_func=data["convert_units_func"],
                            attrs_keys=data["attrs"],
                            icon=data["icon"],
                            state_func=data.get("state_func", None),
                        )
                    )

                monitored_days = config.options.get(MEASURED_CONSUMPTION_DAYS, [])
                for interval in monitored_days:
                    _LOGGER.info("Will measure days: %s", interval)
                    sensors.append(
                        ChargerConsumptionSensor(
                            charger, f"consumption_days_{interval}", int(interval)
                        )
                    )

    chargers_data = ChargersData(charger_data_list, sensors)

    hass.async_add_job(chargers_data.async_refresh)
    async_track_time_interval(hass, chargers_data.async_refresh, SCAN_INTERVAL)
    async_add_entities(sensors)

    # handle unsub later
    unsub = entry.add_update_listener(config_entry_update_listener)


async def config_entry_update_listener(hass, entry):
    """Handle options update, delete device and set it up again as suggested on discord #devs_core."""
    await hass.config_entries.async_reload(entry.entry_id)

    dev_reg = await device_registry.async_get_registry(hass)
    devices_to_purge = []
    for device in dev_reg.devices.values():
        for identifier in device.identifiers:
            if DOMAIN in identifier:
                devices_to_purge.append(device.id)

    _LOGGER.debug("Purging device: %s", devices_to_purge)
    for device_id in devices_to_purge:
        dev_reg.async_remove_device(device_id)


class ChargerData:
    def __init__(self, charger: Charger, circuit: Circuit, site: Site):
        self.charger: Charger = charger
        self.circuit: Circuit = circuit
        self.site: Site = site
        self.state: List[ChargerState] = {}
        self.config: List[ChargerConfig] = {}
        self.schedule: List[ChargerSchedule] = {}

    async def async_refresh(self, now=None):
        self.state = await self.charger.get_state()
        self.config = await self.charger.get_config()
        self.schedule = await self.charger.get_basic_charge_plan()
<<<<<<< HEAD
=======
        _LOGGER.debug("Schedule: %s", self.schedule.get_data())
>>>>>>> 04c9319f


class ChargersData:
    """Representation chargers data"""

    def __init__(self, chargers: List[ChargerData], sensors: List[Any]):
        """Initialize the sensor."""
        self._chargers = chargers
        self._sensors = sensors

    async def async_refresh(self, now=None):
        """Fetch new state data for the sensors. """
        tasks = [charger.async_refresh() for charger in self._chargers]
        if tasks:
            await asyncio.wait(tasks)

        # Schedule an update for all included sensors
        for sensor in self._sensors:
            sensor.async_schedule_update_ha_state(True)


class ChargerSensor(Entity):
    """Implementation of Easee charger sensor """

    def __init__(
        self,
        charger_data: ChargerData,
        name: str,
        state_key: str,
        units: str,
        convert_units_func: Callable,
        attrs_keys: List[str],
        icon: str,
        state_func=None,
    ):
        """Initialize the sensor."""
        self.charger_data = charger_data
        self._sensor_name = name
        self._state_key = state_key
        self._units = units
        self._convert_units_func = convert_units_func
        self._attrs_keys = attrs_keys
        self._icon = icon
        self._state_func = state_func
        self._state = None

    @property
    def name(self):
        """Return the name of the sensor."""
        return f"{DOMAIN}_charger_{self.charger_data.charger.id}_{self._sensor_name}"

    @property
    def unique_id(self) -> str:
        """Return a unique ID."""
        return f"{self.charger_data.charger.id}_{self._sensor_name}"

    @property
    def device_info(self) -> Dict[str, any]:
        """Return the device information."""
        return {
            "identifiers": {(DOMAIN, self.charger_data.charger.id)},
            "name": self.charger_data.charger.name,
            "manufacturer": "Easee",
            "model": "Charging Robot",
        }

    @property
    def unit_of_measurement(self):
        """Return the unit of measurement of this entity, if any."""
        return self._units

    @property
    def available(self):
        """Return True if entity is available."""
        return self._state is not None

    @property
    def state(self):
        """Return online status"""
        return self._state

    @property
    def state_attributes(self):
        """Return the state attributes."""
        try:
            attrs = {
                "name": self.charger_data.charger.name,
                "id": self.charger_data.charger.id,
            }
            for attr_key in self._attrs_keys:
                key = attr_key
                if "site" in attr_key or "circuit" in attr_key:
                    # maybe for everything?
                    key = attr_key.replace(".", "_")
                attrs[key] = self.get_value_from_key(attr_key)

<<<<<<< HEAD
                # Dirty fix to get local time for schedule, could be moved later
                if "chargeStartTime" in attr_key or "chargeStopTime" in attr_key:
                    if type(attrs[key]) is datetime:
                        attrs[key] = dt.as_local(attrs[key])
=======
>>>>>>> 04c9319f
            return attrs
        except IndexError:
            return {}

    @property
    def icon(self):
        """Icon to use in the frontend, if any."""
        return self._icon

    @property
    def should_poll(self):
        """No polling needed."""
        return False

    def get_value_from_key(self, key):
        first, second = key.split(".")
        value = None
        if first == "config":
            value = self.charger_data.config[second]
        elif first == "state":
            value = self.charger_data.state[second]
        elif first == "circuit":
            value = self.charger_data.circuit[second]
        elif first == "site":
<<<<<<< HEAD
            return self.charger_data.site[second]
        elif first == "schedule":
            return self.charger_data.schedule[second]
=======
            value = self.charger_data.site[second]
        elif first == "schedule":
            value = self.charger_data.schedule[second]
>>>>>>> 04c9319f
        else:
            _LOGGER.error("Unknown first part of key: %s", key)
            raise IndexError("Unknown first part of key")

        if type(value) is datetime:
            value = dt.as_local(value)
        return value

    async def async_update(self):
        """Get the latest data and update the state."""
        _LOGGER.debug(
            "ChargerSensor async_update : %s %s",
            self.charger_data.charger.id,
            self._sensor_name,
        )
        try:
            self._state = self.get_value_from_key(self._state_key)
            if self._state_func is not None:
                if self._state_key.startswith("state"):
                    self._state = self._state_func(self.charger_data.state)
                if self._state_key.startswith("config"):
                    self._state = self._state_func(self.charger_data.config)
                if self._state_key.startswith("schedule"):
                    self._state = self._state_func(self.charger_data.schedule)
            if self._convert_units_func is not None:
                self._state = self._convert_units_func(self._state)

        except IndexError:
            raise IndexError("Wrong key for sensor: %s", self._key)


class ChargerConsumptionSensor(Entity):
    """Implementation of Easee charger sensor """

    def __init__(self, charger, name, days):
        """Initialize the sensor."""
        self.charger = charger
        self._sensor_name = name
        self._days = days
        self._state = None

    @property
    def name(self):
        """Return the name of the sensor."""
        return f"{DOMAIN}_charger_{self.charger.id}_{self._sensor_name}"

    @property
    def unique_id(self) -> str:
        """Return a unique ID."""
        return f"{self.charger.id}_{self._sensor_name}"

    @property
    def device_info(self) -> Dict[str, any]:
        """Return the device information."""
        return {
            "identifiers": {(DOMAIN, self.charger.id)},
            "name": self.charger.name,
            "manufacturer": "Easee",
            "model": "Charging Robot",
        }

    @property
    def unit_of_measurement(self):
        """Return the unit of measurement of this entity, if any."""
        return "kW"

    @property
    def available(self):
        """Return True if entity is available."""
        return self._state is not None

    @property
    def state(self):
        """Return online status"""
        return round_2_dec(self._state)

    @property
    def state_attributes(self):
        """Return the state attributes."""
        return {"name": self.charger.name, "id": self.charger.id}

    @property
    def icon(self):
        """Icon to use in the frontend, if any."""
        return "mdi:flash"

    async def async_update(self):
        """Get the latest data and update the state."""
        _LOGGER.debug(
            "ChargerConsumptionSensor async_update : %s %s",
            self.charger.name,
            self._sensor_name,
        )
        now = datetime.now()
        self._state = await self.charger.get_consumption_between_dates(
            now - timedelta(0, 86400 * self._days), now
        )<|MERGE_RESOLUTION|>--- conflicted
+++ resolved
@@ -313,10 +313,7 @@
         self.state = await self.charger.get_state()
         self.config = await self.charger.get_config()
         self.schedule = await self.charger.get_basic_charge_plan()
-<<<<<<< HEAD
-=======
         _LOGGER.debug("Schedule: %s", self.schedule.get_data())
->>>>>>> 04c9319f
 
 
 class ChargersData:
@@ -413,13 +410,6 @@
                     key = attr_key.replace(".", "_")
                 attrs[key] = self.get_value_from_key(attr_key)
 
-<<<<<<< HEAD
-                # Dirty fix to get local time for schedule, could be moved later
-                if "chargeStartTime" in attr_key or "chargeStopTime" in attr_key:
-                    if type(attrs[key]) is datetime:
-                        attrs[key] = dt.as_local(attrs[key])
-=======
->>>>>>> 04c9319f
             return attrs
         except IndexError:
             return {}
@@ -444,15 +434,9 @@
         elif first == "circuit":
             value = self.charger_data.circuit[second]
         elif first == "site":
-<<<<<<< HEAD
-            return self.charger_data.site[second]
-        elif first == "schedule":
-            return self.charger_data.schedule[second]
-=======
             value = self.charger_data.site[second]
         elif first == "schedule":
             value = self.charger_data.schedule[second]
->>>>>>> 04c9319f
         else:
             _LOGGER.error("Unknown first part of key: %s", key)
             raise IndexError("Unknown first part of key")
